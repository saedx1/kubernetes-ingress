--- conflicted
+++ resolved
@@ -298,11 +298,7 @@
 #### Prerequisites
 
 In order to use OIDC, you need to enable [zone synchronization](https://docs.nginx.com/nginx/admin-guide/high-availability/zone_sync/). If you don't set up zone synchronization, NGINX Plus will fail to reload.
-<<<<<<< HEAD
-You also need to configure a resolver, which NGINX Plus will use to resolve the IDP authorization endpoint. You can find an example configuration [in our GitHub repo](https://github.com/nginxinc/kubernetes-ingress/blob/v2.2.0/examples/custom-resources/oidc#step-7---configure-nginx-plus-zone-synchronization-and-resolver).
-=======
 You also need to configure a resolver, which NGINX Plus will use to resolve the IDP authorization endpoint. You can find an example configuration [in our GitHub repo](https://github.com/nginxinc/kubernetes-ingress/blob/v2.2.2/examples/custom-resources/oidc#step-7---configure-nginx-plus-zone-synchronization-and-resolver).
->>>>>>> a88b7fe6
 
 > **Note**: The configuration in the example doesn't enable TLS and the synchronization between the replica happens in clear text. This could lead to the exposure of tokens.
 
