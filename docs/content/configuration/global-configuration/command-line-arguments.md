--- conflicted
+++ resolved
@@ -337,9 +337,8 @@
 
 * If the argument is set, but `nginx-plus` is set to false, the Ingress Controller will fail to start.
 
-<<<<<<< HEAD
-&nbsp;  
-<a name="cmdoption-app-protect-log-level"></a.> 
+&nbsp;
+<a name="cmdoption-app-protect-log-level"></a.>
 
 ### -app-protect-log-level `<string>`
 
@@ -347,14 +346,10 @@
 
 Requires [-nginx-plus](#cmdoption-nginx-plus) and [-enable-app-protect](#cmdoption-enable-app-protect).
 
-* If the argument is set, but `nginx-plus` and `enable-app-protect` are set to false, the Ingress Controller will fail to start.  
-
-&nbsp;  
-<a name="cmdoption-enable-app-protect-dos"></a> 
-=======
+* If the argument is set, but `nginx-plus` and `enable-app-protect` are set to false, the Ingress Controller will fail to start.
+
 &nbsp;
 <a name="cmdoption-enable-app-protect-dos"></a>
->>>>>>> 1ee492af
 
 ### -enable-app-protect-dos
 
