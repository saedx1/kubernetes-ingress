---
title: Installation with Helm App Protect DoS Arbitrator
description:
weight: 1900
doctypes: [""]
toc: true
docs: "DOCS-582"
---

## Prerequisites

  - A [Kubernetes Version Supported by the Ingress Controller](https://docs.nginx.com/nginx-ingress-controller/technical-specifications/#supported-kubernetes-versions)
  - Helm 3.0+.
  - Git.

## Getting the Chart Sources

This step is required if you're installing the chart using its sources. Additionally, the step is also required for managing the custom resource definitions (CRDs), which the Ingress Controller requires by default, or for upgrading/deleting the CRDs.

1. Clone the Ingress controller repo:
    ```console
    $ git clone https://github.com/nginxinc/kubernetes-ingress.git --branch v2.1.1
    ```
2. Change your working directory to /deployments/helm-chart-dos-arbitrator:
    ```console
    $ cd kubernetes-ingress/deployments/helm-chart-dos-arbitrator
<<<<<<< HEAD
=======
    $ git checkout v2.1.2
>>>>>>> 1ee492af
    ```

## Adding the Helm Repository

This step is required if you're installing the chart via the helm repository.

```console
$ helm repo add nginx-stable https://helm.nginx.com/stable
$ helm repo update
```

## Installing the Chart

### Installing via Helm Repository

To install the chart with the release name my-release-dos (my-release-dos is the name that you choose):

```console
$ helm install my-release-dos nginx-stable/nginx-appprotect-dos-arbitrator
```


### Installing Using Chart Sources

To install the chart with the release name my-release-dos (my-release-dos is the name that you choose):

```console
$ helm install my-release-dos .
```

The command deploys the App Protect DoS Arbitrator in your Kubernetes cluster in the default configuration. The configuration section lists the parameters that can be configured during installation.

## Upgrading the Chart

### Upgrading the Release

To upgrade the release `my-release-dos`:

#### Upgrade Using Chart Sources:

```console
$ helm upgrade my-release-dos .
```

#### Upgrade via Helm Repository:

```console
$ helm upgrade my-release-dos nginx-stable/nginx-appprotect-dos-arbitrator
```

## Uninstalling the Chart

### Uninstalling the Release

To uninstall/delete the release `my-release-dos`:

```console
$ helm uninstall my-release-dos
```

The command removes all the Kubernetes components associated with the release and deletes the release.

## Configuration

The following tables lists the configurable parameters of the NGINX App Protect DoS Arbitrator chart and their default values.

Parameter | Description | Default
--- | --- | ---
`arbitrator.resources` | The resources of the Arbitrator pods. | limits:<br>cpu: 500m<br>memory: 128Mi
`arbitrator.image.repository` | The image repository of the Arbitrator image. | docker-registry.nginx.com/nap-dos/app_protect_dos_arb
`arbitrator.image.tag` | The tag of the Arbitrator image. | latest
`arbitrator.image.pullPolicy` | The pull policy for the Arbitrator image. | IfNotPresent<|MERGE_RESOLUTION|>--- conflicted
+++ resolved
@@ -19,15 +19,11 @@
 
 1. Clone the Ingress controller repo:
     ```console
-    $ git clone https://github.com/nginxinc/kubernetes-ingress.git --branch v2.1.1
+    $ git clone https://github.com/nginxinc/kubernetes-ingress.git --branch v2.1.2
     ```
 2. Change your working directory to /deployments/helm-chart-dos-arbitrator:
     ```console
     $ cd kubernetes-ingress/deployments/helm-chart-dos-arbitrator
-<<<<<<< HEAD
-=======
-    $ git checkout v2.1.2
->>>>>>> 1ee492af
     ```
 
 ## Adding the Helm Repository
