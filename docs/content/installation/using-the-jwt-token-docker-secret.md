--- conflicted
+++ resolved
@@ -42,17 +42,10 @@
    {
     "name": "nginx-ic/nginx-plus-ingress",
     "tags": [
-<<<<<<< HEAD
-        "2.1.1-alpine",
-        "2.1.1-ot",
-        "2.1.1-ubi",
-        "2.1.1"
-=======
         "2.1.2-alpine",
         "2.1.2-ot",
         "2.1.2-ubi",
         "2.1.2"
->>>>>>> 1ee492af
     ]
     }
 
@@ -60,13 +53,8 @@
    {
     "name": "nginx-ic-nap/nginx-plus-ingress",
     "tags": [
-<<<<<<< HEAD
-        "2.1.1-ubi",
-        "2.1.1"
-=======
         "2.1.2-ubi",
         "2.1.2"
->>>>>>> 1ee492af
     ]
     }
    ```