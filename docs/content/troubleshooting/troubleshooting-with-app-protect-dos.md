--- conflicted
+++ resolved
@@ -1,11 +1,6 @@
 ---
-<<<<<<< HEAD
 title: Troubleshooting with NGINX App Protect Dos
-description: "This document describes how to troubleshoot problems with the Ingress Controller with the App Protect Dos module enabled." 
-=======
-title: Troubleshooting with NGINX App Protect DoS
-description:
->>>>>>> 1ee492af
+description: "This document describes how to troubleshoot problems with the Ingress Controller with the App Protect Dos module enabled."
 weight: 2000
 doctypes: [""]
 aliases:
