--- conflicted
+++ resolved
@@ -2,8 +2,4 @@
   nginxplus: true
   image:
     repository: nginx-plus-ingress
-<<<<<<< HEAD
-    tag: "2.1.1"
-=======
-    tag: "2.1.2"
->>>>>>> 1ee492af
+    tag: "2.1.2"