apiVersion: apps/v1
kind: DaemonSet
metadata:
  name: nginx-ingress
  namespace: nginx-ingress
spec:
  selector:
    matchLabels:
      app: nginx-ingress
  template:
    metadata:
      labels:
        app: nginx-ingress
     #annotations:
       #prometheus.io/scrape: "true"
       #prometheus.io/port: "9113"
       #prometheus.io/scheme: http
    spec:
      serviceAccountName: nginx-ingress
      containers:
<<<<<<< HEAD
      - image: nginx/nginx-ingress:2.1.1
=======
      - image: nginx/nginx-ingress:2.1.2
>>>>>>> 1ee492af
        imagePullPolicy: IfNotPresent
        name: nginx-ingress
        ports:
        - name: http
          containerPort: 80
          hostPort: 80
        - name: https
          containerPort: 443
          hostPort: 443
        - name: readiness-port
          containerPort: 8081
        - name: prometheus
          containerPort: 9113
        readinessProbe:
         httpGet:
           path: /nginx-ready
           port: readiness-port
         periodSeconds: 1
        securityContext:
          allowPrivilegeEscalation: true
          runAsUser: 101 #nginx
          capabilities:
            drop:
            - ALL
            add:
            - NET_BIND_SERVICE
        env:
        - name: POD_NAMESPACE
          valueFrom:
            fieldRef:
              fieldPath: metadata.namespace
        - name: POD_NAME
          valueFrom:
            fieldRef:
              fieldPath: metadata.name
        args:
          - -nginx-configmaps=$(POD_NAMESPACE)/nginx-config
          - -default-server-tls-secret=$(POD_NAMESPACE)/default-server-secret
         #- -v=3 # Enables extensive logging. Useful for troubleshooting.
         #- -report-ingress-status
         #- -external-service=nginx-ingress
         #- -enable-prometheus-metrics
         #- -global-configuration=$(POD_NAMESPACE)/nginx-configuration<|MERGE_RESOLUTION|>--- conflicted
+++ resolved
@@ -18,11 +18,7 @@
     spec:
       serviceAccountName: nginx-ingress
       containers:
-<<<<<<< HEAD
-      - image: nginx/nginx-ingress:2.1.1
-=======
       - image: nginx/nginx-ingress:2.1.2
->>>>>>> 1ee492af
         imagePullPolicy: IfNotPresent
         name: nginx-ingress
         ports:
